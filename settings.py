--- conflicted
+++ resolved
@@ -483,16 +483,12 @@
     'landing',
     'search',
     'kuma.users',
-<<<<<<< HEAD
     'kuma.wiki',
-=======
     'allauth',
     'allauth.account',
     'allauth.socialaccount',
     'allauth.socialaccount.providers.persona',
     'allauth.socialaccount.providers.github',
-    'wiki',
->>>>>>> e334899a
     'kuma.events',
 
     # DEMOS
