--- conflicted
+++ resolved
@@ -25,32 +25,6 @@
       {% endtrans %}
     {% endif %}
 
-<<<<<<< HEAD
-    <ul class="prose">
-    {% if user.username %}
-    {% trans %}
-    <li><a href="/logout">Log out</a> to try again.</li>
-    {% endtrans %}
-    {% else %}
-    {% trans %}
-    <li><a href="{{ url('users.login') }}">Log in</a> to try again.</li>
-    <li><a href="{{ url('users.register') }}">Register</a> to edit docs and submit demos.</li>
-    {% endtrans %}
-    {% endif %}
-    {% trans %}
-    <li><a href="/demos">View demos</a> or <a href="/docs">browse docs</a></li>
-    {% endtrans %}
-    </ul>
-    
-    {% trans %}
-    <p>No computer has ever made a mistake or distorted information. We are all, by any practical definition of the words, foolproof and incapable of error. So it can only be attributable to human error. If so, <a href="https://bugzilla.mozilla.org/enter_bug.cgi?product=Mozilla%20Developer%20Network&component=Website">file a bug</a> for my human operators.</p>
-    {% endtrans %}
-    
-    {% trans %}
-    <p class="attrib"><small><a href="http://theoatmeal.com/comics/state_web_summer#tumblr">Tumbeasts</a> by Matthew Inman of <a href="http://theoatmeal.com">The Oatmeal</a></small></p>
-    {% endtrans %}
-
-=======
       <ul class="prose">
       {% if user.username %}
         {% trans logout_url=url('users.logout') %}
@@ -70,7 +44,6 @@
       {% trans %}
       <p>No computer has ever made a mistake or distorted information. We are all, by any practical definition of the words, foolproof and incapable of error. So it can only be attributable to human error. If so, <a href="https://bugzilla.mozilla.org/enter_bug.cgi?product=Mozilla%20Developer%20Network&component=Website">file a bug</a> for my human operators.</p>
       {% endtrans %}
->>>>>>> 2bdef27f
   
   </section>
 
