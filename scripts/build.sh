--- conflicted
+++ resolved
@@ -79,17 +79,12 @@
 
 # with-coverage excludes sphinx so it doesn't conflict with real builds.
 if [[ $2 = 'with-coverage' ]]; then
-<<<<<<< HEAD
-    coverage run manage.py test actioncounters contentflagging dekicompat demos devmo landing users -v 2 --noinput
+    # Add 'search' app back in, someday
+    coverage run manage.py test actioncounters contentflagging dekicompat demos devmo landing users wiki -v 2 --noinput
     coverage xml $(find apps lib -name '*.py')
 else
-    python manage.py test actioncounters contentflagging dekicompat demos devmo landing users -v 2 --noinput
-=======
-    coverage run manage.py test actioncounters contentflagging demos devmo landing search wiki -v 2 --noinput
-    coverage xml $(find apps lib -name '*.py')
-else
-    python manage.py test actioncounters contentflagging demos devmo landing search wiki -v 2 --noinput
->>>>>>> a07012d1
+    # Add 'search' app back in, someday
+    python manage.py test actioncounters contentflagging dekicompat demos devmo landing users wiki -v 2 --noinput
 fi
 
 echo 'shazam!'