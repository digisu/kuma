# This script should be called from within Hudson
DB = $JOB_NAME
cd $WORKSPACE
VENV=$WORKSPACE/venv
VENDOR=$WORKSPACE/vendor
LOCALE=$WORKSPACE/locale

echo "Starting build on executor $EXECUTOR_NUMBER..." `date`
echo "Setup..." `date`

# Make sure there's no old pyc files around.
find . -name '*.pyc' | xargs rm

# virtualenv - create if necessary
if [ ! -d "$VENV/bin" ]; then
  echo "No virtualenv found.  Making one..."
  virtualenv $VENV
fi
echo "Activating $VENV"
source $VENV/bin/activate

pip install -q -r requirements/compiled.txt

# locale - create if necessary
if [ ! -d "$LOCALE" ]; then
    echo "No locale dir?  Cloning..."
    svn co http://svn.mozilla.org/projects/mdn/trunk/locale $LOCALE
fi

# vendor - create if necessary
if [ ! -d "$VENDOR" ]; then
    echo "No vendor lib?  Cloning..."
    git clone --recursive git://github.com/mozilla/kuma-lib.git $VENDOR
fi
# Update the vendor lib.
echo "Updating vendor..."
pushd $VENDOR && git pull origin master && git submodule sync && git submodule update --init;
popd

# product details - create if necessary
if [ ! -d "$WORKSPACE/../product_details_json" ]; then
    mkdir $WORKSPACE/../product_details_json
fi
python manage.py update_product_details

# create settings_local.py
cat > settings_local.py <<SETTINGS
from settings import *
ROOT_URLCONF = '%s.urls' % ROOT_PACKAGE
LOG_LEVEL = logging.ERROR
DATABASES['default']['HOST'] = 'sm-hudson01'
DATABASES['default']['USER'] = 'hudson'
DATABASES['default']['TEST_NAME'] = 'test_$DB'
DATABASES['default']['TEST_CHARSET'] = 'utf8'
DATABASES['default']['TEST_COLLATION'] = 'utf8_general_ci'
CACHE_BACKEND = 'caching.backends.locmem://'

ASYNC_SIGNALS = False

NOSE_PLUGINS = [
    'nose.plugins.logcapture.LogCapture',
    'nose.plugins.xunit.Xunit',
]
NOSE_ARGS = [
    '--logging-clear-handlers',
    '--with-xunit',
]
SETTINGS


echo "Starting tests..." `date`
export FORCE_DB='yes sir'

# with-coverage excludes sphinx so it doesn't conflict with real builds.
if [[ $2 = 'with-coverage' ]]; then
    coverage run manage.py test actioncounters contentflagging dekicompat demos devmo -v 2 --noinput
    coverage xml $(find apps lib -name '*.py')
else
<<<<<<< HEAD
    python manage.py test actioncounters contentflagging demos devmo -v 2 --noinput --logging-clear-handlers --with-xunit
=======
    python manage.py test actioncounters contentflagging dekicompat demos devmo -v 2 --noinput
>>>>>>> 8f00e7c8
fi

echo 'shazam!'<|MERGE_RESOLUTION|>--- conflicted
+++ resolved
@@ -76,11 +76,7 @@
     coverage run manage.py test actioncounters contentflagging dekicompat demos devmo -v 2 --noinput
     coverage xml $(find apps lib -name '*.py')
 else
-<<<<<<< HEAD
     python manage.py test actioncounters contentflagging demos devmo -v 2 --noinput --logging-clear-handlers --with-xunit
-=======
-    python manage.py test actioncounters contentflagging dekicompat demos devmo -v 2 --noinput
->>>>>>> 8f00e7c8
 fi
 
 echo 'shazam!'