--- conflicted
+++ resolved
@@ -57,19 +57,11 @@
 
     commands = [
         (CHDIR, here),
-<<<<<<< HEAD
         (EXEC, RM_SETTINGS_PYC),
         (EXEC, GIT_RESET_HARD),
         (EXEC, GIT_PULL % project_branch),
         (EXEC, GIT_SUBMODULE_SYNC),
         (EXEC, GIT_SUBMODULE_UPDATE),
-=======
-        (EXEC,  RM_SETTINGS_PYC),
-        (EXEC,  GIT_RESET_HARD),
-        (EXEC,  GIT_PULL % project_branch),
-        (EXEC,  GIT_SUBMODULE_SYNC),
-        (EXEC,  GIT_SUBMODULE_UPDATE),
->>>>>>> a07012d1
     ]
 
     # Update locale dir if applicable
@@ -101,7 +93,7 @@
         (EXEC, 'python2.6 manage.py migrate'),
         (EXEC, 'python2.6 manage.py compress_assets'),
     ]
-
+ 
     for cmd, cmd_args in commands:
         if CHDIR == cmd:
             if debug:
