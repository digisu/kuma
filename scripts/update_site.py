--- conflicted
+++ resolved
@@ -33,12 +33,8 @@
 
 GIT_PULL = "git pull -q origin %(branch)s"
 GIT_SUBMODULE_SYNC = "git submodule sync"
-<<<<<<< HEAD
-GIT_SUBMODULE_UPDATE = "git submodule update --init --recursive"
-=======
 GIT_SUBMODULE_UPDATE = "git submodule update --init -q"
 SVN_REVERT = "svn revert -R ."
->>>>>>> 7380a119
 SVN_UP = "svn update"
 COMPILE_PO = "./compile-mo.sh ."
 
