// See: http://blog.lystor.org.ua/2010/11/ckeditor-plugin-and-toolbar-button-for.html

// the plugin automatically creates button commands for these tags
CKEDITOR.config.mdnButtons_tags = ['pre', 'code', 'h1', 'h2', 'h3', 'h4', 'h5', 'h6'];

(function(){
    
    // make a generic command object that wraps text in <tag>
    var tagCommand = function(tag) {
        var command = {
            exec: function(editor, data){
<<<<<<< HEAD

                alert("Exec'ing: " + tag);

                var format = {
                    element: tag
                };
=======
                var selection = editor.getSelection(),
                ranges = selection.getRanges(0),
                range = ranges && ranges[0],
                enclosedNode = range && range.getEnclosedNode(),
                upperTag = tag.toUpperCase();

                if(enclosedNode) {
                    // Firefox
                    if(enclosedNode.$.nodeName == upperTag) {
                        editor.execCommand('removeFormat');
                        return;
                    }
                    else if(enclosedNode.$.childNodes.length && enclosedNode.$.childNodes[0].tagName == upperTag) {
                        editor.execCommand('removeFormat');
                        return;
                    }
                    // WebKit
                    else if(CKEDITOR.env.webkit && enclosedNode.$.nodeType == 3 && enclosedNode.$.parentNode && 
                            enclosedNode.$.parentNode.nodeName == upperTag) {
                        editor.execCommand('removeFormat');
                        return;
                    }
                }
                // WebKit
                else if(CKEDITOR.env.webkit && range && range.startContainer.$.parentNode.nodeName == upperTag) {
                    editor.execCommand('removeFormat');
                    return;
                }

                // Apply the button style
                var format = { element: tag };
>>>>>>> ac8099b7
                var style = new CKEDITOR.style(format);
                style.apply(editor.document);
            }
        };
        return command;
    };
    
    CKEDITOR.plugins.add('mdn-buttons', {

        requires: ['selection', 'removeformat'],

        init: function(editor) {

            var tags = CKEDITOR.config.mdnButtons_tags;
            var pluginName = 'mdn-buttons';
            var $saveButton = $('#btn-save');
            var $saveContinueButton = $('#btn-save-and-edit')
            
            // addCommand and addButton for each tag in the list
            for (var i = 0, j = tags.length; i < j; i++) {
                var tag = tags[i];
                var commandName = pluginName + '-' + tag;
                var command = tagCommand(tag);
                editor.addCommand(commandName, command);
                editor.ui.addButton(tag+'Button', {
                    label: tag,
                    command: commandName,
                    className: 'mdn-buttons-button ' + tag,
                });
            }

            // Add the removeformat filter to all of our custom elements
            editor.config.removeFormatTags += ',' + CKEDITOR.config.mdnButtons_tags.join(',');
            editor._.removeFormatRegex = new RegExp('^(?:' + editor.config.removeFormatTags.replace( /,/g,'|') + ')$', 'i');
            
            // Configure "Save and Exit"
            editor.addCommand(pluginName + '-save-exit', {
                exec: function (editor, data) {
                    if(!$saveButton.length) {
                        $saveButton = $('.edited-section-ui.current .btn-save');
                    }
                    
                    editor.updateElement();
                    $saveButton.click();
                }
            });
            editor.ui.addButton('mdnSaveExit', {
                label: gettext('Save and Exit'),
                className: 'cke_button_save_exit',
                command: pluginName + '-save-exit'
            });
            
            // Add "Save and Continue", if that button is present
            if($saveContinueButton.length) {
                editor.addCommand(pluginName + '-save', {
                    exec: function (editor, data) {
                        var saveCallback = $saveContinueButton.data('save_cb') || function () { 
                            $saveContinueButton.click(); 
                        };
                        
                        editor.updateElement();
                        saveCallback();
                    }
                });
                editor.ui.addButton('mdnSave', {
                    label: $saveContinueButton.text(),
                    className: 'cke_button_save',
                    command: pluginName + '-save'
                });
            }

            // Some localized strings are stashed on #page-buttons...
            var pb = $('#page-buttons');

            // Define command and button for "New Page"
            editor.addCommand(pluginName + '-newpage', {
                exec: function (editor, data) {
                    // Treat this as cancellation for inline editor
                    var cancel_btn = $('.edited-section-ui.current .cancel');
                    if (cancel_btn.length) {
                        return cancel_btn.click();
                    }
                    // Otherwise, try treating as a new wiki page
                    var msg = pb.attr('data-new-page-msg'),
                        href = pb.attr('data-new-page-href');
                    if (!msg || !href) { return; }
                    if (window.confirm(msg)) {
                        window.location.href = href;
                    }
                }
            });
            editor.ui.addButton('mdnNewPage', {
                label: pb.attr('data-new-page-label'),
                className: 'cke_button_newpage',
                command: pluginName + '-newpage'
            });

            // Define command and button for "Preview"
            editor.addCommand(pluginName + '-preview', {
                exec: function (editor, data) {
                    editor.updateElement();
                    $('#btn-preview').click();
                }
            });
            editor.ui.addButton('mdnPreview', {
                label: $('#btn-preview').text(),
                className: 'cke_button_preview',
                command: pluginName + '-preview'
            });

        }
    });

})();<|MERGE_RESOLUTION|>--- conflicted
+++ resolved
@@ -9,19 +9,15 @@
     var tagCommand = function(tag) {
         var command = {
             exec: function(editor, data){
-<<<<<<< HEAD
-
-                alert("Exec'ing: " + tag);
-
-                var format = {
-                    element: tag
-                };
-=======
                 var selection = editor.getSelection(),
                 ranges = selection.getRanges(0),
                 range = ranges && ranges[0],
                 enclosedNode = range && range.getEnclosedNode(),
                 upperTag = tag.toUpperCase();
+
+                console.warn("selection is: ", selection);
+                console.warn("range is: ", range);
+                console.warn("enclosed node is: ", enclosedNode);
 
                 if(enclosedNode) {
                     // Firefox
@@ -40,16 +36,14 @@
                         return;
                     }
                 }
-                // WebKit
-                else if(CKEDITOR.env.webkit && range && range.startContainer.$.parentNode.nodeName == upperTag) {
+                // WebKit and sometimes Firefox, apparently
+                else if(range && (range.startContainer.$.nodeName == upperTag || range.startContainer.$.parentNode.nodeName == upperTag)) {
                     editor.execCommand('removeFormat');
                     return;
                 }
 
                 // Apply the button style
-                var format = { element: tag };
->>>>>>> ac8099b7
-                var style = new CKEDITOR.style(format);
+                var style = new CKEDITOR.style({ element: tag });
                 style.apply(editor.document);
             }
         };
