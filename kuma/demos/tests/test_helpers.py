from django.conf import settings

from kuma.core.tests import KumaTestCase
<<<<<<< HEAD

from ..templatetags.jinja_helpers import tag_description
=======
from ..helpers import tag_description
>>>>>>> c645f569


class TagDescriptionTestCase(KumaTestCase):

    def test_tag_description_no_description(self):
        settings.TAG_DESCRIPTIONS = {
            "tag_name": "test_tag",
            "title": "Testing tag without description",
        }
        description = tag_description("test_tag")
        self.assertEqual("test_tag", description)

    def test_tag_description_challenge_none(self):
        tag = 'challenge:none'
        description = tag_description(tag)
        self.assertEqual('Removed from Derby', description)<|MERGE_RESOLUTION|>--- conflicted
+++ resolved
@@ -1,12 +1,8 @@
 from django.conf import settings
 
 from kuma.core.tests import KumaTestCase
-<<<<<<< HEAD
 
 from ..templatetags.jinja_helpers import tag_description
-=======
-from ..helpers import tag_description
->>>>>>> c645f569
 
 
 class TagDescriptionTestCase(KumaTestCase):
