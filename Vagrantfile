#
# Vagrant setup for MDN
#
# TODO:
#   * somehow move / copy yum cache onto host to keep RPMs downloaded between rebuilds
#   * puppet manifests to switch between minimal data and full anonymized production data dump
#   * puppet manifests to switch between runserver and mod_wsgi dev modes
#
Vagrant::Config.run do |config|

    # To rebuild from mostly scratch, use this CentOS 5.6 (32 bit) image:
    config.vm.box = "centos-56-32"
    config.vm.box_url = "http://people.mozilla.com/~lorchard/centos-56-32.box"
<<<<<<< HEAD
    config.vm.share_folder("v-root", "/vagrant", ".")

    # This box works, too, but not under a 32-bit host (eg. Ubuntu 32-bit)
    # config.vm.box = "puppet-centos-55-64"
    # config.vm.box_url = "http://puppetlabs.s3.amazonaws.com/pub/centos5_64.box"
    # config.vm.share_folder("v-root", "/vagrant", ".") # No NFS in base box.

    # Once you've gotten a successful initial from-scratch build, export the
    # box for faster destroy/up next time.
    #  $ vagrant package
    #  $ vagrant box add kuma kuma.box
    config.package.name = "kuma.box"

    # Uncomment this line to use your packaged box
    # config.vm.box = "kuma"

    # On OS X and Linux you can use an NFS mount; virtualbox shared folders are slow.
    # see also: http://vagrantup.com/docs/nfs.html
    # config.vm.share_folder("v-root", "/vagrant", ".", :nfs => true)
=======
    # config.vm.share_folder("v-root", "/vagrant", ".")

    # On OS X and Linux you can use an NFS mount; virtualbox shared folders are slow.
    # see also: http://vagrantup.com/docs/nfs.html
    config.vm.share_folder("v-root", "/vagrant", ".", :nfs => true)
>>>>>>> 7380a119

    # Once you've gotten a successful initial from-scratch build, export the
    # box for faster destroy/up next time.
    #  $ vagrant package
    #  $ vagrant box add kuma kuma.box
    config.package.name = "kuma.box"

    # Uncomment this line to use your packaged box
    #config.vm.box = "kuma"

    # This thing can be a little hungry for memory
    config.vm.customize do |vm|
        vm.memory_size = 768
    end

    # Increase vagrant's patience during hang-y CentOS bootup
    # see: https://github.com/jedi4ever/veewee/issues/14
    config.ssh.max_tries = 50
    config.ssh.timeout   = 300

    # uncomment to enable VM GUI console, mainly for troubleshooting
    #config.vm.boot_mode = :gui

    # Add to /etc/hosts: 192.168.10.50 dev-kuma.developer.mozilla.org
    config.vm.network("192.168.10.50")

    config.vm.provision :puppet do |puppet|
        puppet.manifests_path = "puppet/manifests"
        puppet.manifest_file = "dev-vagrant-mdn.pp"
    end

end<|MERGE_RESOLUTION|>--- conflicted
+++ resolved
@@ -11,33 +11,11 @@
     # To rebuild from mostly scratch, use this CentOS 5.6 (32 bit) image:
     config.vm.box = "centos-56-32"
     config.vm.box_url = "http://people.mozilla.com/~lorchard/centos-56-32.box"
-<<<<<<< HEAD
-    config.vm.share_folder("v-root", "/vagrant", ".")
-
-    # This box works, too, but not under a 32-bit host (eg. Ubuntu 32-bit)
-    # config.vm.box = "puppet-centos-55-64"
-    # config.vm.box_url = "http://puppetlabs.s3.amazonaws.com/pub/centos5_64.box"
-    # config.vm.share_folder("v-root", "/vagrant", ".") # No NFS in base box.
-
-    # Once you've gotten a successful initial from-scratch build, export the
-    # box for faster destroy/up next time.
-    #  $ vagrant package
-    #  $ vagrant box add kuma kuma.box
-    config.package.name = "kuma.box"
-
-    # Uncomment this line to use your packaged box
-    # config.vm.box = "kuma"
-
-    # On OS X and Linux you can use an NFS mount; virtualbox shared folders are slow.
-    # see also: http://vagrantup.com/docs/nfs.html
-    # config.vm.share_folder("v-root", "/vagrant", ".", :nfs => true)
-=======
     # config.vm.share_folder("v-root", "/vagrant", ".")
 
     # On OS X and Linux you can use an NFS mount; virtualbox shared folders are slow.
     # see also: http://vagrantup.com/docs/nfs.html
     config.vm.share_folder("v-root", "/vagrant", ".", :nfs => true)
->>>>>>> 7380a119
 
     # Once you've gotten a successful initial from-scratch build, export the
     # box for faster destroy/up next time.
@@ -66,7 +44,7 @@
 
     config.vm.provision :puppet do |puppet|
         puppet.manifests_path = "puppet/manifests"
-        puppet.manifest_file = "dev-vagrant-mdn.pp"
+        puppet.manifest_file = "dev-vagrant.pp"
     end
 
 end