--- conflicted
+++ resolved
@@ -186,11 +186,7 @@
         
         # HACK: Since django.forms.models does this in a hack, we have to mimic
         # the hack to override it.
-<<<<<<< HEAD
-        super_save_m2m = self.save_m2m
-=======
         super_save_m2m = hasattr(self, 'save_m2m') and self.save_m2m or None
->>>>>>> ea13c3ad
         def save_m2m():
             if super_save_m2m: super_save_m2m()
             self.instance.taggit_tags.set(*self.cleaned_data[self.TAGS_FIELD_NAME])
